/**
 * @fileoverview
 * Type definitions for the Error Insights Dashboard. This file defines the shapes
 * of the core data structures used throughout the application, such as the error
 * log objects and filter descriptors. It also distinguishes between the raw data
 * format from the API and the processed format used by the frontend.
 */

/**
 * Represents the raw error log entry as it comes from the API.
 * Dates are strings.
 */
export type ApiErrorLog = {
  log_date_time: string;
  host_name: string;
  repository_path: string;
  port_number: number;
  version_number: string;
  as_server_mode: string;
  as_start_date_time: string;
  as_server_config: string;
  user_id: string;
  report_id_name: string;
  error_number: number;
  xql_query_id: string;
  log_message: string;
};

/**
 * Represents a single error log entry once processed by the frontend.
 * It has Date objects for dates.
 */
export type ErrorLog = Omit<ApiErrorLog, 'log_date_time' | 'as_start_date_time'> & {
  log_date_time: Date;
  as_start_date_time: Date;
};

/**
 * Defines the structure of the successful response from the logs API.
 */
export type LogsApiResponse = {
  logs: ApiErrorLog[];
  totalCount: number;
  chartData: ErrorTrendDataPoint[];
  groupData: GroupDataPoint[];
};

/**
 * Describes the current sorting state of the data table.
 */
export type SortDescriptor = {
  column: keyof ErrorLog | null;
  direction: 'ascending' | 'descending' | null;
};

/**
 * Defines the structure for storing active column filters.
 * Each key is a column name, and the value is the string to filter by.
 */
export type ColumnFilters = Partial<Record<keyof ErrorLog, string>>;

/**
 * Defines the available options for grouping logs in the table.
 */
export type GroupByOption = 'none' | 'host_name' | 'repository_path' | 'error_number' | 'user_id';

/**
 * Represents a single data point in a grouped data summary.
 */
export type GroupDataPoint = {
  key: string;
  count: number;
};

/**
 * Defines the available options for the chart's breakdown tooltip.
 */
<<<<<<< HEAD
export type ChartBreakdownByOption = 'host_name' | 'error_number' | 'user_id' | 'version_number' | 'repository_path';
=======
export type GroupByOption = 'none' | 'host_name' | 'repository_path' | 'error_number' | 'user_id' | 'version_number';
>>>>>>> 960ee0aa

/**
 * Defines the data structure for a single point in the error trend chart.
 */
export type ErrorTrendDataPoint = {
  date: string; // The specific date for the data point (e.g., "2023-11-21T10:30:00.000Z")
  count: number; // Total number of errors on this date
  formattedDate: string; // A user-friendly formatted date for the chart's x-axis (e.g., "Nov 21" or "10:30")
  /** A breakdown of error counts by a secondary key (e.g., hostname, error code). The key is dynamic. */
  breakdown: Record<string, number>; 
};<|MERGE_RESOLUTION|>--- conflicted
+++ resolved
@@ -62,7 +62,7 @@
 /**
  * Defines the available options for grouping logs in the table.
  */
-export type GroupByOption = 'none' | 'host_name' | 'repository_path' | 'error_number' | 'user_id';
+export type GroupByOption = 'none' | 'host_name' | 'repository_path' | 'error_number' | 'user_id' | 'version_number';
 
 /**
  * Represents a single data point in a grouped data summary.
@@ -75,11 +75,7 @@
 /**
  * Defines the available options for the chart's breakdown tooltip.
  */
-<<<<<<< HEAD
 export type ChartBreakdownByOption = 'host_name' | 'error_number' | 'user_id' | 'version_number' | 'repository_path';
-=======
-export type GroupByOption = 'none' | 'host_name' | 'repository_path' | 'error_number' | 'user_id' | 'version_number';
->>>>>>> 960ee0aa
 
 /**
  * Defines the data structure for a single point in the error trend chart.
